--- conflicted
+++ resolved
@@ -16,11 +16,8 @@
         'numpy',
         'pandas',
         'scipy',
-<<<<<<< HEAD
         'xspline'
-=======
         'click'
->>>>>>> cb33dbbd
     ]
 
     test_requirements = [
